# Visual Studio Team Services extension for the Windows Store 

This extension provides tasks to automate the release of your Windows apps to the Windows Store from your continuous integration environment in Visual Studio Team Services (VSTS). You no longer need to manually update your apps from Windows Dev Center. 

## Quick start

<<<<<<< HEAD
1. Ensure you meet the [Prerequisites](#prerequisites).
=======
1. Ensure you meet the [prerequistes](#prerequisites).
>>>>>>> dcb2088a

2. [Install](https://marketplace.visualstudio.com/items?itemName=MS.RDX.MRO.windows-store-publish) the extension.

3. [Obtain](#obtaining-your-credentials) and [configure](#configuring-your-credentials) your Dev Center credentials.

4. [Add tasks](#task-reference) to your release definitions.

## Prerequisites 

1. You must have an Azure AD directory, and you must have [global administrator permission](https://azure.microsoft.com/en-us/documentation/articles/active-directory-assign-admin-roles/) for the directory. You can create a new Azure AD [from Dev Center](https://msdn.microsoft.com/windows/uwp/publish/manage-account-users). 

2. You must associate your Azure AD directory with your Dev Center account to obtain the credentials to allow this extension to access your account and perform actions on your behalf. 

3. The app you want to publish must already exist: this extension can only publish updates to existing applications. You can [create your app in Dev Center](https://msdn.microsoft.com/windows/uwp/publish/create-your-app-by-reserving-a-name). 

4. You must have already [created at least one submission](https://msdn.microsoft.com/windows/uwp/publish/app-submissions) for your app before you can use the Publish task provided by this extension. If you have not created a submission, the task will fail.

5. More information and extra prerequisites specific to the API can be found [here](https://msdn.microsoft.com/windows/uwp/monetize/create-and-manage-submissions-using-windows-store-services). 

## Obtaining your credentials 

Your credentials are comprised of three parts: the Azure **Tenant ID**, the **Client ID** and the **Client secret**. 
Follow these steps to obtain them: 

1. In Dev Center, go to your **Account settings**, click **Manage users**, and associate your organization's Dev Center account with your organization's Azure AD directory. For detailed instructions, see [Manage account users](https://msdn.microsoft.com/windows/uwp/publish/manage-account-users).

2. In the **Manage users** page, click **Add Azure AD applications**, add the Azure AD application that represents the app or service that you will use to access submissions for your Dev Center account, and assign it the **Manager** role. If this application already exists in your Azure AD directory, you can select it on the **Add Azure AD applications** page to add it to your Dev Center account. Otherwise, you can create a new Azure AD application on the **Add Azure AD applications** page. For more information, see [Add and manage Azure AD applications](https://msdn.microsoft.com/windows/uwp/publish/manage-account-users#add-and-manage-azure-ad-applications). 

3. Return to the **Manage users** page, click the name of your Azure AD application to go to the application settings, and copy the **Tenant ID** and **Client ID** values. 

4. Click **Add new key**. On the following screen, copy the **Key** value, which corresponds to the **Client secret**. You *will not* be able to access this info again after you leave this page, so make sure to not lose it. For more information, see the information about managing keys in [Add and manage Azure AD applications](https://msdn.microsoft.com/windows/uwp/publish/manage-account-users#add-and-manage-azure-ad-applications). 
 
## Configuring your credentials 
 
Once you have obtained your credentials, you must configure them in VSTS so that the extension can access your Dev Center account and publish on your behalf. You must install the extension before being able to configure your credentials. Once the extension is installed, follow these steps: 
 
1. In VSTS, select your project and go to the **Project settings** page. Click the **Services** tab. Expand the **New Service endpoint** dropdown, and select **Windows Dev Center**

2. In the pop-up box, fill in your credentials in the corresponding text boxes (**Azure Tenant ID**, **Client ID** and **Client Secret**). For the **Connection Name**, you can pick any name of your choosing. For the **Server URL**, use the default value "<https://manage.devcenter.microsoft.com/>". 
 
![Screenshot of the "Add new Windows Dev Center Connection" dialog](docs/new_endpoint.png)
 
3. Click **OK** to confirm. Your endpoint is now configured and will be accessible by the extension's tasks. 

## Using the extension 
 
This extension provides release tasks. You can access them from your project by clicking the **Release** tab, and selecting an existing release definition or [creating one](https://www.visualstudio.com/en-us/docs/release/author-release-definition/more-release-definition). Select your chosen environment, then click **Add tasks**. The tasks contributed by this extension are in the **Deploy** section.

![Screenshot of the "Add tasks" dialog, with the "Windows Store - Publish" task highlighted](docs/add_task.png)

## Task reference 
 
### Windows Store - Publish 
 
This task allows you to publish your app on the Store by creating a submission on Dev Center. It has the following parameters:

![Screenshot of the UI for the "Publish" task](docs/publish_task_ui.png)
 
* Service endpoint - The endpoint containing the credentials you wish to use. Typically this will be the endpoint you created when [configuring your credentials](#configuring-your-credentials). 

* App identification method - How to identify the app to publish: by name or ID. If unsure, select "Primary name". 

* Application primary name / ID (*Text, required*) - The identification for the app. Depending on your selection, this should be either the app ID (visible in the URL of the app's page on Dev Center) or the app primary name (visible on the app's page on Dev Center).

<<<<<<< HEAD
* Delete pending submissions (*Checkbox*) - If checked, will attempt to delete any in-progress submission before starting a new one. Note that only one submission at a time can be pending. Therefore, if this box is not checked and a submission is already pending, the task will fail. Furthermore, submissions created on the Dev Center UI cannot be deleted automatically by the task. 
=======
* Force (*Checkbox*) - If checked, will attempt to delete any in-progress submission before starting a new one. Note that only one submission at a time can be pending. Therefore, if this box is not checked and a submission is already pending, the task will fail. Furthermore, submissions created on the Dev Center UI cannot be deleted automatically by the task. 
>>>>>>> dcb2088a
 
* Metadata update method - How to update the app's metadata. Options are *No Update*, *Text Metadata* or *JSON-formatted Metadata*. In the first case, the app's metadata will not be changed from the previous submission. In the latter cases, the app's metadata will be updated according to the [expected format](#metadata-format). 
 
* Metadata path (*File path, required if visible*) - Path to a directory containing the metadata to update (appears when selecting another option than *No Update* for the metadata update method). The expected format is detailed [below](#metadata-format). 
 
* Package path (*File path, optional*) - Path to your app's main package (usually a file in .appx, .xap or .appxbundle format). Minimatch pattern is supported.
 
* Additional package(s) (*Text, optional*) - A list of paths, one per line, of additional packages that your app needs, for example to support multiple platforms. Each individual path supports Minimatch pattern. 

You only have to select the packages you want to update. If you have a package that will not be updated as part of your release, you do not have to specify it.
 
#### Metadata format 
 
The metadata format for the Publish task is as follows: 
 
``` 
$(Metadata path) 
└ $(language codes)    (e.g. en-us) 
  ├ baseListing 
  | ├ metadata.json  OR  $(attribute).txt 
  | └ images 
  |   └ $(image type)    (e.g. MobileScreenshot) 
  |     ├ $(image).png 
  |     └ $(image).json  OR  $(attribute).$(image).txt 
  └ platformOverrides  (optional) 
    └ $(platform)    (e.g. Windows81) 
      └ (Same structure as under 'baseListing') 
``` 

[Examples](#metadata-structure-example) are available below. 

If the **Metadata update method** parameter is set to *Text Metadata*, text files are expected. If it is set to *JSON-formatted Metadata*, then JSON files are expected.

If text files are expected, then there should be one text file per metadata attribute that you wish to update, and it should have the same name as the attribute in question. For string attributes, the entire file contents will be used as-is. For array attributes (e.g. keywords, hardware capabilities), each non-empty line will be considered as an element of the array. 

If JSON files are expected, then each JSON file must contain an object which has the attributes that you wish to update. 

Metadata from the previous submission is always preserved if it is not present in the provided folder. For example, if you do not provide a "description.txt" file in your listing, the description will remain the same as it was in the last submission. 

You can find the list of accepted attributes for the language code listings [here](https://msdn.microsoft.com/en-us/windows/uwp/monetize/manage-app-submissions#base-listing-object). Note that the task will automatically set the ```images``` attribute for you based on the file structure you provide, so you should not specify it as it will be overridden.  

You can find the list of accepted names for platform overrides [here](https://msdn.microsoft.com/en-us/windows/uwp/monetize/manage-app-submissions #listing-object).  

In the case of images, images from the previous submission are deleted, and must therefore be supplied again. Accepted attributes for the images can be found [here](https://msdn.microsoft.com/en-us/windows/uwp/monetize/manage-app-submissions#image-object). Note that the task will
automatically set the ```fileName```, ```fileStatus```, ```id``` and ```imageType``` attributes for you, so you should not specify them as they will be overridden. The ```imageType``` attribute will correspond to the name of the folder in which your image is placed. The list of accepted image types can be found [here](https://msdn.microsoft.com/en-us/windows/uwp/monetize/manage-app-submissions#image-object). 

The Store only supports images in PNG format. If you include images in any other format, they will be ignored. 

#### Metadata structure example 

Here are two examples of metadata structures, one for JSON attributes and one for text attributes.

``` 
appMetadata 
├ en-us 
| ├ baseListing 
| | ├ metadata.json  
| | └ images 
| |   └ Screenshot 
| |     ├ mainScreenshot.png 
| |     ├ mainScreenshot.json 
| |     ├ controls.png 
| |     └ controls.json 
| └ platformOverrides   
|   └ Windows80 
|     └ metadata.json 
├ cs-cz 
| └ platformOverrides 
|   └ WindowsPhone71 
|     └ images 
|       └ Icon 
|         ├ czIcon.png 
|         └ czIcon.json 
└ fr-ca 
  └ baseListing 
    └ metadata.json 
``` 

``` 
appMetadata 
├ en-us 
| ├ baseListing 
| | ├ description.txt  
| | ├ features.txt 
| | ├ keywords.txt 
| | └ images 
| |   └ Screenshot 
| |     ├ mainScreenshot.png 
| |     ├ description.mainScreenshot.txt 
| |     ├ controls.png 
| |     └ description.controls.txt 
| └ platformOverrides 
|   └ Windows80 
|     ├ description.txt 
|     └ releaseNotes.txt  
├ cs-cz 
| └ platformOverrides 
|   └ WindowsPhone71 
|     └ images 
|       └ Icon 
|         ├ czIcon.png 
|         └ description.czIcon.txt  
└ fr-ca 
  └ baseListing 
    └ features.txt
``` 

<<<<<<< HEAD
### Windows Store - Flight 
 
This task allows you to publish your app to specified flight on the Store by creating a submission on Dev Center. It has the following parameters:

![Screenshot of the UI for the "Flight" task](docs/flight_task_ui.png)
 
* Service endpoint - The endpoint containing the credentials you wish to use. Typically this will be the endpoint you created when [configuring your credentials](#configuring-your-credentials). 

* App identification method - How to identify the app to publish: by name or ID. If unsure, select "Primary name". 

* Application primary name / ID (*Text, required*) - The identification for the app. Depending on your selection, this should be either the app ID (visible in the URL of the app's page on Dev Center) or the app primary name (visible on the app's page on Dev Center).

* Delete pending submissions (*Checkbox*) - If checked, will attempt to delete any in-progress submission before starting a new one. Note that only one submission at a time can be pending. Therefore, if this box is not checked and a submission is already pending, the task will fail. Furthermore, submissions created on the Dev Center UI cannot be deleted automatically by the task. 

* Flight name (*Text, required*) - Friendly name of the flight group (as seen on the Dev Center) that you want to update the submission for.

* Package path (*File path, optional*) - Path to your app's main package (usually a file in .appx, .xap or .appxbundle format). Minimatch pattern is supported.
 
* Additional package(s) (*Text, optional*) - A list of paths, one per line, of additional packages that your app needs, for example to support multiple platforms. Each individual path supports Minimatch pattern. 

You only have to select the packages you want to update. If you have a package that will not be updated as part of your release, you do not have to specify it.
You have to specify at least one package.

=======
>>>>>>> dcb2088a
## Contact us 

If you have questions, send us an email [here](mailto:wdcrsppt@microsoft.com).

[Click here](https://github.com/Microsoft/windows-dev-center-vsts-extension/issues) to report a bug or make a suggestion.<|MERGE_RESOLUTION|>--- conflicted
+++ resolved
@@ -4,11 +4,7 @@
 
 ## Quick start
 
-<<<<<<< HEAD
-1. Ensure you meet the [Prerequisites](#prerequisites).
-=======
-1. Ensure you meet the [prerequistes](#prerequisites).
->>>>>>> dcb2088a
+1. Ensure you meet the [prerequisites](#prerequisites).
 
 2. [Install](https://marketplace.visualstudio.com/items?itemName=MS.RDX.MRO.windows-store-publish) the extension.
 
@@ -73,11 +69,7 @@
 
 * Application primary name / ID (*Text, required*) - The identification for the app. Depending on your selection, this should be either the app ID (visible in the URL of the app's page on Dev Center) or the app primary name (visible on the app's page on Dev Center).
 
-<<<<<<< HEAD
-* Delete pending submissions (*Checkbox*) - If checked, will attempt to delete any in-progress submission before starting a new one. Note that only one submission at a time can be pending. Therefore, if this box is not checked and a submission is already pending, the task will fail. Furthermore, submissions created on the Dev Center UI cannot be deleted automatically by the task. 
-=======
-* Force (*Checkbox*) - If checked, will attempt to delete any in-progress submission before starting a new one. Note that only one submission at a time can be pending. Therefore, if this box is not checked and a submission is already pending, the task will fail. Furthermore, submissions created on the Dev Center UI cannot be deleted automatically by the task. 
->>>>>>> dcb2088a
+* Delete pending submissions (*Checkbox*) - If checked, will attempt to delete any in-progress submission before starting a new one. Note that only one submission at a time can be pending. Therefore, if this box is not checked and a submission is already pending, the task will fail. Furthermore, submissions created on the Dev Center UI cannot be deleted automatically by the task.
  
 * Metadata update method - How to update the app's metadata. Options are *No Update*, *Text Metadata* or *JSON-formatted Metadata*. In the first case, the app's metadata will not be changed from the previous submission. In the latter cases, the app's metadata will be updated according to the [expected format](#metadata-format). 
  
@@ -185,7 +177,6 @@
     └ features.txt
 ``` 
 
-<<<<<<< HEAD
 ### Windows Store - Flight 
  
 This task allows you to publish your app to specified flight on the Store by creating a submission on Dev Center. It has the following parameters:
@@ -209,8 +200,6 @@
 You only have to select the packages you want to update. If you have a package that will not be updated as part of your release, you do not have to specify it.
 You have to specify at least one package.
 
-=======
->>>>>>> dcb2088a
 ## Contact us 
 
 If you have questions, send us an email [here](mailto:wdcrsppt@microsoft.com).
