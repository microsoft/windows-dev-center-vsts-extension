﻿{
    "id": "8e70da9d-532d-4416-a07f-5ec10f84339f",
    "name": "store-publish",
    "friendlyName": "Windows Store - Publish",
    "description": "Publish your app to the Windows Store",
    "author": "Microsoft Corporation",
    "category": "Deploy",
    "visibility": [
        "Build",
        "Release"
    ],
    "demands": [
        "node.js"
    ],
    "version": {
        "Major": "0",
<<<<<<< HEAD
        "Minor": "9",
        "Patch": "0"
=======
        "Minor": "7",
        "Patch": "996"
>>>>>>> dcb2088a
    },
    "minimumAgentVersion": "1.83.0",
    "instanceNameFormat": "Publish $(packagePath)",
    "inputs": [
        {
            "name": "serviceEndpoint",
            "type": "connectedService:devCenter",
            "label": "Service endpoint",
            "defaultValue": "",
            "required": true,
            "helpMarkDown": "Windows Developer Center endpoint configured with your credentials"
        },
        {
            "name": "nameType",
            "type": "pickList",
            "label": "App identification method",
            "helpMarkDown": "How to determine the app to publish",
            "defaultValue": "AppId",
            "options": {
                "AppId": "ID",
                "AppName": "Primary name"
            }
        },
        {
            "name": "appId",
            "type": "string",
            "label": "Application ID",
            "defaultValue": "",
            "required": true,
            "helpMarkDown": "ID of the application, found in the URL for the application's page on the Dev Center",
            "visibleRule": "nameType = AppId"
        },
        {
            "name": "appName",
            "type": "string",
            "label": "Application primary name",
            "defaultValue": "",
            "required": true,
            "helpMarkDown": "Primary name of the application, found at the top of the application's page on the Dev Center",
            "visibleRule": "nameType = AppName"
        },
        {
            "name": "force",
            "type": "boolean",
            "label": "Delete pending submissions",
            "defaultValue": false,
            "required": true,
            "helpMarkDown": "Whether to delete an existing submission instead of failing the task"
        },
        {
            "name": "metadataUpdateMethod",
            "type": "pickList",
            "label": "Metadata update method",
            "defaultValue": "NoUpdate",
            "options": {
                "NoUpdate": "No update",
                "JsonMetadata": "JSON-formatted metadata",
                "TextMetadata":  "Text metadata"
            }
        },
        {
            "name": "metadataPath",
            "type": "filePath",
            "label": "Metadata root folder",
            "defaultValue": "",
            "helpMarkDown": "Path to a directory containing the metadata. Consult the documentation for the expected format.",
            "required": true,
            "visibleRule": "metadataUpdateMethod != NoUpdate"
        },
        {
            "name": "updateImages",
            "type": "boolean",
            "label": "Update images",
            "defaultValue": false,
            "helpMarkDown": "Whether images should also be updated. **Warning**: if you check this box, all the old images of the listings you provide will be deleted.",
            "required": true,
            "visibleRule": "metadataUpdateMethod != NoUpdate"
        },
        {
            "name": "packagePath",
            "type": "filePath",
            "label": "Package file",
            "defaultValue": "",
            "required": false,
            "helpMarkDown": "Path to the application's package. Minimatch pattern is supported."
        },
        {
            "name": "additionalPackages",
            "type": "multiLine",
            "label": "Additional package(s)",
            "required": false,
            "helpMarkDown": "Paths to any additional packages required by this application (one path per line). Minimatch pattern is supported."
        }
    ],
    "execution": {
        "Node": {
            "target": "local/publishUi.js",
            "argumentFormat": ""
        }
    }
}<|MERGE_RESOLUTION|>--- conflicted
+++ resolved
@@ -14,13 +14,8 @@
     ],
     "version": {
         "Major": "0",
-<<<<<<< HEAD
         "Minor": "9",
         "Patch": "0"
-=======
-        "Minor": "7",
-        "Patch": "996"
->>>>>>> dcb2088a
     },
     "minimumAgentVersion": "1.83.0",
     "instanceNameFormat": "Publish $(packagePath)",
